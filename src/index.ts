import { Context, IContext, createContext } from './server/apollo.context'
import { IApolloServerArgs, createApolloServer } from './server/apollo.server'
import { IServer, Server } from './server/server'
import { initApp } from './server/server.init';
import {
  deriveTokenHeaderValue,
  tokenCheck,
} from './authentication/token.check';
import { TokenConfig, verifyAll } from './authentication/verify.token';
import {
  AuthenticationError,
  AuthorizationError,
  BadRequestError,
  GenericError,
  NotFoundError
} from './server/errors';

import { ControllerTemplate } from './templates/controller.template';
import { EntityViewTemplate, ViewTemplate } from './templates/view.template';
import { ModelTemplate } from './templates/model.template';
import { createGraphQLEnumValues } from './utils/graphql.enum';
import { EdgeWrapper, edgeWrapperType } from './utils/edge.wrapper';
import encodeForFirebaseKey from './utils/encodeForFirebaseKey';
<<<<<<< HEAD
import { callService } from './graphql/interservice.communication';
import { coreResolvers, coreTypeDefs } from './graphql/core.types'
=======
import {
  EntityDeltaType,
  IEntityDelta,
  buildSnapshotDelta,
  buildCreateDelta,
  isCreateDelta,
  buildDeleteDelta,
  isDeleteDelta,
  buildNoOpDelta,
  isNoOpDelta,
  mutateDelta,
  saveDelta,
  primaryEntityOfDelta,
  deriveIsDirtyFlagsFromDelta,
  isDirtyDelta,
} from './utils/delta';
import {
  IEntityReorderArgs,
  IEntityReorderNeighbors,
  IEntityReorderBisection,
  deriveEntityReorderNeighbors,
  bisectReorderEntities,
} from './utils/reorder';
import { SortKeyProvider } from './utils/sortKey/provider';
import * as sortKeyBase64 from './utils/sortKey/base64';
import * as sortKeyPaddedNumeric from './utils/sortKey/paddedNumeric';
>>>>>>> d80cef8d

export {
  Context,
  IContext,
  createContext,

  IApolloServerArgs,
  createApolloServer,

  IServer,
  Server,
  initApp,

  ControllerTemplate,
  ModelTemplate,
<<<<<<< HEAD
  EntityViewTemplate,
  ViewTemplate,
=======
  EntityModelTemplate,
  Template,

>>>>>>> d80cef8d
  deriveTokenHeaderValue,
  tokenCheck,

  TokenConfig,
  verifyAll,

  createGraphQLEnumValues,

  EdgeWrapper,
  edgeWrapperType,

  AuthenticationError,
  AuthorizationError,
  BadRequestError,
  GenericError,
  NotFoundError,
<<<<<<< HEAD
  encodeForFirebaseKey,
  callService,
  coreResolvers,
  coreTypeDefs
}
=======

  EntityDeltaType,
  IEntityDelta,
  buildSnapshotDelta,
  buildCreateDelta,
  isCreateDelta,
  buildDeleteDelta,
  isDeleteDelta,
  buildNoOpDelta,
  isNoOpDelta,
  mutateDelta,
  saveDelta,
  primaryEntityOfDelta,
  deriveIsDirtyFlagsFromDelta,
  isDirtyDelta,

  IEntityReorderArgs,
  IEntityReorderNeighbors,
  IEntityReorderBisection,
  deriveEntityReorderNeighbors,
  bisectReorderEntities,

  SortKeyProvider,
  sortKeyBase64,
  sortKeyPaddedNumeric,

  encodeForFirebaseKey
};
>>>>>>> d80cef8d
<|MERGE_RESOLUTION|>--- conflicted
+++ resolved
@@ -18,13 +18,11 @@
 import { ControllerTemplate } from './templates/controller.template';
 import { EntityViewTemplate, ViewTemplate } from './templates/view.template';
 import { ModelTemplate } from './templates/model.template';
+import { coreResolvers, coreTypeDefs } from './graphql/core.types'
 import { createGraphQLEnumValues } from './utils/graphql.enum';
 import { EdgeWrapper, edgeWrapperType } from './utils/edge.wrapper';
+import { callService } from './graphql/interservice.communication';
 import encodeForFirebaseKey from './utils/encodeForFirebaseKey';
-<<<<<<< HEAD
-import { callService } from './graphql/interservice.communication';
-import { coreResolvers, coreTypeDefs } from './graphql/core.types'
-=======
 import {
   EntityDeltaType,
   IEntityDelta,
@@ -51,7 +49,6 @@
 import { SortKeyProvider } from './utils/sortKey/provider';
 import * as sortKeyBase64 from './utils/sortKey/base64';
 import * as sortKeyPaddedNumeric from './utils/sortKey/paddedNumeric';
->>>>>>> d80cef8d
 
 export {
   Context,
@@ -67,37 +64,28 @@
 
   ControllerTemplate,
   ModelTemplate,
-<<<<<<< HEAD
   EntityViewTemplate,
   ViewTemplate,
-=======
-  EntityModelTemplate,
-  Template,
 
->>>>>>> d80cef8d
   deriveTokenHeaderValue,
   tokenCheck,
 
   TokenConfig,
   verifyAll,
 
+  coreResolvers,
+  coreTypeDefs,
   createGraphQLEnumValues,
 
   EdgeWrapper,
   edgeWrapperType,
+  callService,
 
   AuthenticationError,
   AuthorizationError,
   BadRequestError,
   GenericError,
   NotFoundError,
-<<<<<<< HEAD
-  encodeForFirebaseKey,
-  callService,
-  coreResolvers,
-  coreTypeDefs
-}
-=======
 
   EntityDeltaType,
   IEntityDelta,
@@ -125,5 +113,4 @@
   sortKeyPaddedNumeric,
 
   encodeForFirebaseKey
-};
->>>>>>> d80cef8d
+};